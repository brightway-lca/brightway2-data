# Changelog

<<<<<<< HEAD
## 2.4.6 (2017-08-29)

- Fix bug where `negative` value wasn't used in exchange proxy uncertainty dictionaries
=======
## 2.4.6 (2017-09-14)

- Fix bugs in `merge_databases`
>>>>>>> 233028a1

## 2.4.5 (2017-08-15)

- Add database merging function (bw2data.utils.merge_databases)

## 2.4.4 (2017-04-17)

- Fix license text

## 2.4.3 (2017-04-06)

- Specify encoding of license file, and then don't. Yeah computers.

## 2.4.2 (2017-04-06)

- Remove dependency on bw2io

## 2.4.1 (2017-04-05)

- Include substitution types in `.technosphere()` iterator. Can be excluded with `include_substitution=False`.

## 2.4 (2017-03-20)

- Write-only locks are now optional and disable by default
- Removed `projects.current`.
- `Exchanges` is now consistently ordered

## 2.3.2 (2016-07-17)

- Specify a sensible order for sorting processed arrays

## 2.3.1 (2016-07-16)

- Fixed bug with Activity.copy()
- Fixed some bugs with database filtering

# 2.3 (2016-07-14)

- Use consistent sorting for all `DataStore` objects. However, this sorting is not guaranteed across machines.
- Use `np.save` instead of pickling for processed arrays.
- Added `projects.output_dir` and environment variable `BW2_OUTPUT_DIR`.
- Removed deprecated functions in `config`.
- Add field `code` to search index.

## 2.2.2 (2016-06-10)

- Changes to improve testing for bw2data and bw2calc

## 2.2.1 (2016-06-06)

- Fix some places where set_current wasn't introduced
- Rework initialization of projects and add projects tests
- Moved tests to main directory

Windows tests are failing due to naughty strings being used for project names.

# 2.2 (2016-06-03)

- Deprecated `projects.current = 'foo'` in favor or `projects.set_current('foo')`
- Added ability to switch to read only project with `projects.set_current('foo', writable=False)`
- Removed separate write of topomapping files from inventory databases. All topology handling is internal to bw2regional
- Fixed bug where `download_file` wouldn't raise an error is resource was not found.

# 2.1 (2016-05-28)

- Fix database writes not propagating to search index
- Added continuous integration tests on Windows
- Fix bug when iterating over projects

## 2.0.2 (2016-05-20)

- Better `__str__` for metadata
- Make projects sortable
- Allow forcing writes with `projects.enable_writes(force=True)`

## 2.0.1 (2016-04-14)

- Bugfix release to add unstated dependency of `pyprind`

# 2.0 (2016-04-11)

2.0 brings massive changes to how datasets are stored and searched. The first big change is a new default backend, using peewee and SQLite3. This backend has a nicer API, faster random access, and reduced memory consumption. Here are some examples of new usage patterns:

- FEATURE: New backend, sqlite, which is the default. Should massively reduce memory consumption in most cases, as entire databases don't need to be loaded.
- FEATURE: Backend now return activity and exchange proxies instead of raw data, making for easier manipulation and construction.

Note: Both packages `bw2search` and `bw2simple` are obsolete - their functionality is now included in `bw2data` by default.

Data cannot be directly migrated from bw2data < 2; instead, databases should be exported as BW2Package files and then re-imported.

# 1.4 (2014-11-26)

- BUGFIX: JSONDatabases are now JSON-serializable. Database variants must now support the keyword argument `as_dict`, and return an actual `dict` if `as_dict=True`.

## 1.3.3 (2015-02-04)

- Improve SimaPro and Ecospold2 imports

## 1.3.2 (2014-10-27)

- BUGFIX: Added missing `unidecode` dependency.
- BUGFIX: Remove error when bw2calc is not installed.

## 1.3.1 (2014-10-27)

- BUGFIX: `safe_save` now works on Windows.

# 1.3 (2014-10-25)

- FEATURE: Add SimaPro ecospold 1 imports, and create a new import "flavor" called "SimaPro8" that can handle the new way SimaPro breaks ecoinvent 3 activity names.
- FEATURE: `utils.safe_save` makes sure a file write is successful before overwriting known good data.
- CHANGE: Lots of documentation improvements.
- CHANGE: Import comments by default in ecospold 1 & 2. Remove `import_comments.py` file.
- CHANGE: Added some ecoinvent 3 units to `normalize_units`.

# 1.2 (2014-09-04)

- FEATURE: Add `backends.utils.convert_backend` utility function to switch between database backends.
- FEATURE: Added Ecospold 1 & 2 comment importers (`io.import.add_ecospold1_comments` and `io.import_comments.add_ecospold2_comments`). Comments are currently not imported by default.
- CHANGE: Ecospold 1 & 2 importers now store file directory as `directory` in metadata.
- CHANGE: Each Database should specify its `backend` attribute.

## 1.1.1 (2014-08-26)

- BUGFIX: Don't die if `xlsxwriter` not installed.

# 1.1 (2014-08-25)

- FEATURE: Add MATLAB LCI matrix exporter.
- FEATURE: Add `make_latest_version` method for SingleFileDatabases, to make reverting easier.
- BUGFIX: Make sure `uncertainify` can handle negative amount values.

## 1.0.3 (2014-08-16)

- CHANGE: Automatically set `num_cfs` for methods and `number` for databases when `.write()` is called.

## 1.0.2 (2014-08-14)

- BUGFIX: Release memory during `Updates.reprocess_all_1_0`.

## 1.0.1 (2014-08-01)

- CHANGE: Ecospold2 importer is now more resilient to incorrect input data.
- BUGFIX: uncertainify now correctly handles amount <= 0.
- Small documentation fixes.

# 1.0 (2014-07-30)

**bw2-uptodate.py is required for this update**.

Default values for various attributes need to be added when not previously specified.

- FEATURE: Pluggable LCI backends. Two backends are provided - SingleFileDatabase and and JSONDatabase, and others can be easily added. A new notebook shows how to use JSONDatabase.
- FEATURE: Ecospold2 importer is out of alpha status as of Ecoinvent 3.1.
- FEATURE: `bw2-uptodate` should now work without PATH hassles on windows. Name changed from `bw2-uptodate.py`.
- FEATURE: Searching databases is better documented and tested. A new notebook shows searching examples.
- BREAKING CHANGE: The "in" operator in searching is now "has" - the previous semantics were simply incorrect.
- CHANGE: Database exchanges without `type` now raise UntypedExchange error when processed.
- CHANGE: Database exchanges without `amount` or `input` now raise InvalidExchange error when processed.
- CHANGE: The order of database exchanges in processed arrays is sorted is changed.
- CHANGE: LCI database format is now more flexible, and almost all required elements are removed. For example, `{}` is now a valid LCI dataset.
- BUGFIX: Allow unicode in `utils.safe_filename`.
- BUGFIX: `reset_meta()` now also reset config preferences.

## 0.17.1 (2014-06-11)

- CHANGE: Improve resiliency of SimaPro import.

# 0.17 (2014-04-29)

- BREAKING CHANGE: Database 'depends' is now calculated automatically when calling Database.process().

# 0.16 (2014-04-28)

**bw2-uptodate.py is required for this update**

- FEATURE: Added `Database.filepath_intermediate` and `Database.filepath_processed` for easier access to raw data files.
- BREAKING CHANGE: All importers now produce unicode strings. Before, the SimaPro importer produced Latin-1 strings, while the XML importers produced UTF-8.
- CHANGE: `Database.process()` now uses `obj.filename`, not `obj.name`, as this is not always safe for filenames.

## 0.15.1 (2014-04-17)

- FEATURE: Utility functions to view process datasets in web browser
- FEATURE: utils.web_ui_accessible tests if web UI is running and accessible
- CHANGE: SimaPro importer can now add unlinked exchanges as new process datasets
- CHANGE: New preference key: "web_ui_address"

# 0.15 (2014-04-11)

- BREAKING CHANGE: `Database.process` skips exchanges if `type` is not `process`.
- FEATURE: `Database.list_dependents` traverses datasets to get linked databases.
- CHANGE: Query.__repr__ always returns unicode strings.
- CHANGE: SimaPro importer can now import input and output comments, including multiline comments

## 0.14.1 (2014-03-07)

No changes, just messed up packaging...

# 0.14 (2014-03-07)

**bw2-uptodate.py is required for this update**

- CHANGE: `BW2Package.export_obj` now uses `obj.filename` instead of `obj.name` for filepath of backup file (needed for LCIA methods).
- CHANGE: `categories` is no longer required by `utils.activity_hash`.
- CHANGE: `Database.copy()` no longer emits a not registered warning.
- CHANGE: `Database.copy()` makes a deep copy of data before modification.
- CHANGE: `bw2data.__init__` no longer imports the `io` and `proxies` directories, to avoid namespace conflicts with io standard library package.

# 0.13 (2014-02-13)

- BREAKING CHANGE: `Database.process()` now only includes datasets with type `process` in constructing geomapping array.

##0.12.2 (2014-02-04)

- CHANGE: BW2Package import file ignores warnings

## 0.12.1 (2014-02-04)

New BW2Package format

The new BW2Package is not specific to databases or methods, but should work for any data store that implements the DataStore API. This allows for normalization, weighting, regionalization, and others, and makes it easy to backup and restore.

# 0.12 (2014-02-04)

**bw2-uptodate.py is required for this update**

### Safe filenames

The algorithm to create filenames was changed to prevent illegal characters being used. See `utils.safe_filename`.

# 0.11 (2014-01-28)

**bw2-uptodate.py is required for this update**

### Upgrades to updates

The update code filename was changed to `updates.py`, and dramatically simplified. Code was organized and moved to an Updates class. All functionality was removed from utility scripts and `bw2-uptodate.py`. Fresh installs should not have erroneous "updates needed" warnings.

### Generic DataStore makes new matrices easy

`data_store.DataStore` defines a template for all data stores which could be processed into matrix data, and provides a lot of functionality for free. New objects subclass `DataStore` or `ImpactAssessmentDataStore`, and need only define their unique data fields, metadata store, and validator. Abstracting common functionality into a simple class hierarchy should also produce fewer bugs.

### Smaller changes

- BREAKING CHANGE: The filenames for LCIA methods are now derived from the MD5 of the name. This breaks all method abbreviations.
- BREAKING CHANGE: The filename and filepath attributes in SerializedDict and subclasses moved from `_filename` and `filepath` to `filename` and `filepath`
- BREAKING CHANGE: Register for all data store now takes any keyword arguments. There are no required or positional arguments.
- BREAKING CHANGE: Database.process() doesn't raise an AssertionError for empty databases
- FEATURE: Database.process() writes a geomapping processed array (linking activity IDs to locations), in addition to normal matrix arrays.
- FEATURE: Tests now cover more functionality, and should allow for more worry-free development in the future.
- CHANGE: Database datasets are not required to specify a unit.
- CHANGE: The default biosphere database is no longer hard coded, and can be set in config.p['biosphere_database']. The default is still "biosphere".
- CHANGE: The default global location is no longer hard coded, and can be set in config.p['global_location']. The default is still "GLO".
- CHANGE: Ecospold 1 & 2 data extractors now only have classmethods, and these classes don't need to be instantiated. A more functional style was used to try to avoid unpleasant side effects.<|MERGE_RESOLUTION|>--- conflicted
+++ resolved
@@ -1,14 +1,13 @@
 # Changelog
 
-<<<<<<< HEAD
+
+## 2.4.7 (2017-09-14)
+
+- Fix bugs in `merge_databases`
+
 ## 2.4.6 (2017-08-29)
 
 - Fix bug where `negative` value wasn't used in exchange proxy uncertainty dictionaries
-=======
-## 2.4.6 (2017-09-14)
-
-- Fix bugs in `merge_databases`
->>>>>>> 233028a1
 
 ## 2.4.5 (2017-08-15)
 
