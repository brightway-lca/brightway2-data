--- conflicted
+++ resolved
@@ -12,11 +12,8 @@
 from datetime import datetime
 from typing import Callable, List, Optional
 
-<<<<<<< HEAD
 import pandas
 from tqdm import tqdm
-from bw_processing import clean_datapackage_name, create_datapackage
-=======
 import numpy as np
 import pandas as pd
 import pyprind
@@ -26,7 +23,6 @@
     load_datapackage,
     safe_filename,
 )
->>>>>>> a2da4e29
 from fs.zipfs import ZipFS
 from peewee import BooleanField, DoesNotExist, Model, TextField, fn
 
@@ -53,20 +49,10 @@
     retupleize_geo_strings,
 )
 
-<<<<<<< HEAD
-=======
-try:
-    import psutil
-    monitor = True
-except ImportError:
-    monitor = False
-
->>>>>>> a2da4e29
 
 _VALID_KEYS = {"location", "name", "product", "type"}
 
 
-<<<<<<< HEAD
 def tqdm_wrapper(iterable, is_test):
     if is_test:
         return iterable
@@ -75,9 +61,6 @@
 
 
 class SQLiteBackend(ProcessedDataStore):
-=======
-class Database(Model):
->>>>>>> a2da4e29
     """
     A base class for SQLite backends.
 
@@ -531,24 +514,10 @@
         sqlite3_lci_db.db.autocommit = False
         try:
             sqlite3_lci_db.db.begin()
-<<<<<<< HEAD
             self.delete_data(keep_params=True, warn=False, vacuum=False)
             exchanges, activities = [], []
 
             for index, (key, ds) in enumerate(tqdm_wrapper(data.items(), getattr(config, "is_test"))):
-=======
-            self.delete_data(keep_params=True, warn=False)
-            exchanges, activities = [], []
-
-            if not getattr(config, "is_test", None):
-                self.pbar = pyprind.ProgBar(
-                    len(data),
-                    title="Writing activities to SQLite3 database:",
-                    monitor=monitor,
-                )
-
-            for index, (key, ds) in enumerate(data.items()):
->>>>>>> a2da4e29
                 exchanges, activities = self._efficient_write_dataset(
                     index, key, ds, exchanges, activities
                 )
