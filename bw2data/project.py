--- conflicted
+++ resolved
@@ -67,23 +67,19 @@
         "lci",
         "processed",
     )
-    read_only = True
 
     def __init__(self):
         self._base_data_dir, self._base_logs_dir = self._get_base_directories()
+        self.read_only = True
         self._create_base_directories()
-<<<<<<< HEAD
-        self.db = create_database(
-            os.path.join(self._base_data_dir, "projects.db"),
-            [ProjectDataset]
-        )
-=======
         self.db = self._create_projects_database()
->>>>>>> 2339d334
         self.set_current("default", update=False)
 
     def __iter__(self):
-        for project_ds in ProjectDataset.select():
+        # See https://bitbucket.org/cmutel/brightway2-data/issues/38/iterating-over-projects-to-get-a-list-of
+        # Can't iterate because database file gets closed and re-opened
+        project_list = list(ProjectDataset.select())
+        for project_ds in project_list:
             yield project_ds
 
     def __contains__(self, name):
@@ -120,7 +116,6 @@
                       "directory:\n{}".format(envvar))
                 envvar = os.path.abspath(envvar)
                 logs_dir = os.path.join(envvar, "logs")
-                create_dir(logs_dir)
                 return envvar, logs_dir
 
         LABEL = "Brightway2" if sys.version_info < (3, 0) else "Brightway3"
@@ -132,6 +127,12 @@
         create_dir(self._base_data_dir)
         create_dir(self._base_logs_dir)
 
+    def _create_projects_database(self):
+        return create_database(
+            os.path.join(self._base_data_dir, "projects.db"),
+            [ProjectDataset]
+        )
+
     def _get_project(self):
         return self._project_name
 
@@ -140,17 +141,14 @@
         self.set_current(name, update=update)
 
     def set_current(self, name, writable=True, update=True):
+        # Only when importing for the very first time
+        if name == getattr(self, "_project_name", None):
+            return
+
         if not self.read_only:
             self._lock.release()
         self._project_name = str(name)
-
-        # Need to allow writes when creating a new project
-        # for new metadata stores
-        self.read_only = False
         self.create_project(name)
-        self._reset_meta()
-        self._reset_sqlite3_databases()
-
         if writable:
             self._lock = InterProcessLock(os.path.join(self.dir, "write-lock"))
             self.read_only = not self._lock.acquire(timeout = 0.05)
@@ -159,6 +157,9 @@
         else:
             self.read_only = True
 
+        self._reset_meta()
+        self._reset_databases()
+
         if not self.read_only and update:
             self._do_automatic_updates()
 
@@ -173,14 +174,20 @@
         for obj in config.metadata:
             obj.__init__()
 
-    def _reset_sqlite3_databases(self):
-        for name, obj, tables in config.sqlite3_databases:
-            # Can't use `create_tables` because can't replace the existing object
-            fp = os.path.join(self.dir, name)
+    def _reset_databases(self):
+        for name, obj, include_project in config.sqlite3_databases:
+            if include_project:
+                fp = os.path.join(self.dir, name)
+            else:
+                fp = os.path.join(self._base_data_dir, name)
             obj.close()
             obj.database = fp
             obj.connect()
-            obj.create_tables(tables, safe=True)
+            obj.create_tables(
+                obj._tables,
+                safe=True
+            )
+
 
     ### Public API
 
@@ -202,16 +209,18 @@
 
     def create_project(self, name=None, **kwargs):
         name = name or self.current
-        if not ProjectDataset.select().where(
+        if not ProjectDataset().select().where(
                 ProjectDataset.name == name).count():
-            ProjectDataset.create(
+            ProjectDataset().create(
                 data=kwargs,
                 name=name
             )
-        create_dir(self.dir)
-        for dir_name in self._basic_directories:
-            create_dir(os.path.join(self.dir, dir_name))
-        create_dir(self.logs_dir)
+        if not os.path.isdir(self.dir):
+            create_dir(self.dir)
+            for dir_name in self._basic_directories:
+                create_dir(os.path.join(self.dir, dir_name))
+        if not os.path.isdir(self.logs_dir):
+            create_dir(self.logs_dir)
 
     def enable_writes(self, force=True):
         """Enable writing for the current project."""
@@ -220,7 +229,7 @@
         self.read_only = not self._lock.acquire(timeout = 0.05)
         if not self.read_only:
             self._reset_meta()
-            self._reset_sqlite3_databases()
+            self._reset_databases()
         return not self.read_only
 
     def copy_project(self, new_name, switch=True):
@@ -231,14 +240,14 @@
         if os.path.exists(fp):
             raise ValueError("Project directory already exists")
         project_data = ProjectDataset.select(ProjectDataset.name == self.current).get().data
-        ProjectDataset.create(data=project_data, name=new_name)
+        ProjectDataset().create(data=project_data, name=new_name)
         shutil.copytree(self.dir, fp)
         create_dir(os.path.join(
             self._base_logs_dir,
             safe_filename(new_name)
         ))
         if switch:
-            self.set_current(new_name)
+            self.current = new_name
 
     def request_directory(self, name):
         """Return the absolute path to the subdirectory ``dirname``, creating it if necessary.
@@ -246,20 +255,20 @@
         Returns ``False`` if directory can't be created."""
         fp = os.path.join(self.dir, str(name))
         create_dir(fp)
-        if not os.path.isdir(fp):
-            return False
         return fp
 
     def use_temp_directory(self):
         """Use a temporary directory instead of `user_data_dir`. Used for tests."""
         temp_dir = tempfile.mkdtemp()
         self._base_data_dir = os.path.join(temp_dir, "data")
+        create_dir(self._base_data_dir)
         self._base_logs_dir = os.path.join(temp_dir, "logs")
-        self.set_current("tests", update=False)
-
-        self.db.close()
-        self.db = create_database(':memory:', [ProjectDataset])
-        self.set_current("default", update=False)
+        create_dir(self._base_logs_dir)
+        self.db = self._create_projects_database()
+        self._create_base_directories()
+        self.create_project()
+        self._reset_meta()
+        self._reset_databases()
         return temp_dir
 
     def delete_project(self, name=None, delete_dir=False):
@@ -275,8 +284,6 @@
         victim = name or self.current
         if victim not in self:
             raise ValueError("{} is not a project".format(victim))
-        if len(self) == 1:
-            raise ValueError("Can't delete only remaining project")
         ProjectDataset.delete().where(ProjectDataset.name == victim).execute()
 
         if delete_dir:
@@ -287,11 +294,11 @@
             assert os.path.isdir(dir_path), "Can't find project directory"
             shutil.rmtree(dir_path)
 
-        if name is None or name == self.current:
+        if name is None:
             if "default" in self:
-                self.set_current("default")
+                self.current = "default"
             else:
-                self.set_current(next(iter(self)).name)
+                self.current = next(iter(self)).name
         return self.current
 
     def purge_deleted_directories(self):
@@ -328,11 +335,10 @@
 
         names = sorted([x.name for x in self])
         for obj in names:
-            self.set_current(obj, update=False, writable=False)
+            self.current = obj
             data.append((obj, len(databases), get_dir_size(projects.dir) / 1e9))
-        self.set_current(_current)
+        self.current = _current
         return data
-
 
 projects = ProjectManager()
 
