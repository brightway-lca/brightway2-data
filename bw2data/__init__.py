# -*- coding: utf-8 -*-
__all__ = [
    'calculation_setups',
    'config',
    'convert_backend',
    'Database',
    'database_parameters',
    'DatabaseParameterSet',
    'databases',
    'DataStore',
    'get_activity',
    'IndexManager',
    'JsonWrapper',
    'mapping',
    'Method',
    'methods',
    'Normalization',
    'normalizations',
    'preferences',
    'ProcessedDataStore',
    'projects',
    'Searcher',
    'set_data_dir',
    'Weighting',
    'weightings',
]

<<<<<<< HEAD
__version__ = (2, 0, "dev11")
=======
__version__ = (2, 0, "dev12")
>>>>>>> cc429874


from .configuration import config
from .project import projects

# Add projects database to global list of sqlite3 databases
config.sqlite3_databases.append((
    u"projects.db",
    projects.db,
    False
))

from .utils import set_data_dir
from .meta import (
    calculation_setups,
    databases,
    geomapping,
    mapping,
    methods,
    normalizations,
    preferences,
    weightings,
)
from .database_parameters import database_parameters, DatabaseParameterSet

# Add metadata class instances to global list of serialized metadata
config.metadata.extend([
    calculation_setups,
    databases,
    database_parameters,
    geomapping,
    mapping,
    methods,
    normalizations,
    preferences,
    weightings,
])

# Backwards compatibility - preferable to access ``preferences`` directly
config.p = preferences

from .serialization import JsonWrapper
from .database import DatabaseChooser as Database, get_activity
from .data_store import DataStore, ProcessedDataStore
from .method import Method
from .search import Searcher, IndexManager
from .weighting_normalization import Weighting, Normalization
from .backends import convert_backend
# Don't confuse nose tests
from .updates import Updates

projects.current = "default"

Updates.check_status()

import sys
import warnings


def warning_message(message, *args, **kwargs):
    # Py2 warning doesn't like unicode
    if sys.version_info < (3, 0):
        return b"Warning: " + str(message).encode("utf-8", "ignore") + b"\n"
    else:
        return u"Warning: " + str(message) + u"\n"

warnings.formatwarning = warning_message
warnings.simplefilter('always', DeprecationWarning)<|MERGE_RESOLUTION|>--- conflicted
+++ resolved
@@ -25,11 +25,7 @@
     'weightings',
 ]
 
-<<<<<<< HEAD
-__version__ = (2, 0, "dev11")
-=======
 __version__ = (2, 0, "dev12")
->>>>>>> cc429874
 
 
 from .configuration import config
