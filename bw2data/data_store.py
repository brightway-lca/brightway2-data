# -*- coding: utf-8 -*
from . import config
from .errors import UnknownObject
<<<<<<< HEAD
from .utils import safe_filename
=======
>>>>>>> 36039056
import numpy as np
import os
import warnings
try:
    import cPickle as pickle
except ImportError:
    import pickle


class DataStore(object):
    """
Base class for all Brightway2 data stores. Subclasses should define:

    * **metadata**: A :ref:`serialized-dict` instance, e.g. ``databases`` or ``methods``. The custom is that each type of data store has a new metadata store, so the data store ``Foo`` would have a metadata store ``foos``.
    * **dtype_fields**: A list of fields to construct a NumPy structured array, e.g. ``[('foo', np.int), ('bar', np.float)]``. Uncertainty fields (``base_uncertainty_fields``) are added automatically.
    * **validator**: A data validator. Optional. See bw2data.validate.

In order to use ``dtype_fields``, subclasses should override the method ``process_data``. This function takes rows of data, and returns the correct values for the custom dtype fields (as a tuple), **and** the ``amount`` field with its associated uncertainty. This second part is a little flexible - if there is no uncertainty, a number can be returned; otherwise, an uncertainty dictionary should be returned.

Subclasses should also override ``add_mappings``. This method takes the entire dataset, and loads objects to :ref:`mapping` or :ref:`geomapping` as needed.

    """
    validator = None
    metadata = None
    dtype_fields = None
    base_uncertainty_fields = [
        ('uncertainty_type', np.uint8),
        ('amount', np.float32),
        ('loc', np.float32),
        ('scale', np.float32),
        ('shape', np.float32),
        ('minimum', np.float32),
        ('maximum', np.float32),
        ('negative', np.bool),
    ]

    def __init__(self, name):
        self.name = name
        if self.name not in self.metadata and not \
                getattr(config, "dont_warn", False):
            warnings.warn(u"\n\t%s is not registered" % self, UserWarning)

    def __unicode__(self):
        return u"Brightway2 %s: %s" % (self.__class__.__name__, self.name)

    def __str__(self):
        return unicode(self).encode('utf-8')

    @property
    def filename(self):
        """Can be overwritten in cases where the filename is not the name"""
        return safe_filename(self.name)

    def register(self, **kwargs):
        """Register an object with the metadata store.

        Objects must be registered before data can be written. If this object is not yet registered in the metadata store, a warning is written to **stdout**.

        Takes any number of keyword arguments.

        """
        assert self.name not in self.metadata, u"%s is already registered" % self
        self.metadata[self.name] = kwargs

    def deregister(self):
        """Remove an object from the metadata store. Does not delete any files."""
        del self.metadata[self.name]

    def assert_registered(self):
        """Raise ``UnknownObject`` if not yet registered"""
        if self.name not in self.metadata:
            raise UnknownObject(u"%s is not yet registered" % self)

    def load(self):
        """Load the intermediate data for this object.

        Returns:
            The intermediate data.

        """
        self.assert_registered()
        try:
            return pickle.load(open(os.path.join(
                config.dir,
                u"intermediate",
                self.filename + u".pickle"
            ), "rb"))
        except OSError:
            raise MissingIntermediateData(u"Can't load intermediate data")

    @property
    def dtype(self):
        """Get custom dtype fields plus generic uncertainty fields"""
        return self.dtype_fields + self.base_uncertainty_fields

    def copy(self, name):
        """Make a copy of this object. Takes new name as argument. Returns the new object."""
        assert name not in self.metadata, u"%s already exists" % name
        new_obj = self.__class__(name)
        new_obj.register(**self.metadata[self.name])
        new_obj.write(self.load())
        new_obj.process()
        return new_obj

    def backup(self):
        """Save a backup to ``backups`` folder.

        Returns:
            File path of backup.

        """
        from .io import BW2Package
        return BW2Package.export_obj(self)

    def write(self, data):
        """Serialize intermediate data to disk.

        Args:
            * *data* (object): The data

        """
        self.assert_registered()
        self.add_mappings(data)
        filepath = os.path.join(
            config.dir,
            u"intermediate",
            self.filename + u".pickle"
        )
        with open(filepath, "wb") as f:
            pickle.dump(data, f, protocol=pickle.HIGHEST_PROTOCOL)

    def process_data(self, row):
        """Translate data into correct order"""
        raise NotImplementedError

    def process(self):
        """
Process intermediate data from a Python dictionary to a `stats_arrays <https://pypi.python.org/pypi/stats_arrays/>`_ array, which is a `NumPy <http://numpy.scipy.org/>`_ `Structured <http://docs.scipy.org/doc/numpy/reference/generated/numpy.recarray.html#numpy.recarray>`_ `Array <http://docs.scipy.org/doc/numpy/user/basics.rec.html>`_. A structured array (also called record array) is a heterogeneous array, where each column has a different label and data type.

Processed arrays are saved in the ``processed`` directory.

Uses ``pickle`` instead of the native NumPy ``.tofile()``. Although pickle is ~2 times slower, this difference in speed has no practical effect (e.g. one twentieth of a second slower for ecoinvent 2.2), and the numpy ``fromfile`` and ``tofile`` functions don't preserve the datatype of structured arrays.

        """
        data = self.load()
        arr = np.zeros((len(data),), dtype=self.dtype)

        for index, row in enumerate(data):
            values, number = self.process_data(row)
            uncertainties = self.as_uncertainty_dict(number)
            assert len(values) == len(self.dtype_fields)
            assert 'amount' in uncertainties, "Must provide at least `amount` field in `uncertainties`"
            arr[index] = values + (
                uncertainties.get("uncertainty type", 0),
                uncertainties["amount"],
                uncertainties.get("loc", np.NaN),
                uncertainties.get("scale", np.NaN),
                uncertainties.get("shape", np.NaN),
                uncertainties.get("minimum", np.NaN),
                uncertainties.get("maximum", np.NaN),
                uncertainties.get("amount" < 0),
            )
        filepath = os.path.join(
            config.dir,
            u"processed",
            self.filename + u".pickle"
        )
        with open(filepath, "wb") as f:
            pickle.dump(arr, f, protocol=pickle.HIGHEST_PROTOCOL)

    def as_uncertainty_dict(self, value):
        """Convert floats to ``stats_arrays`` uncertainty dict, if necessary"""
        if isinstance(value, dict):
            return value
        try:
            return {'amount': float(value)}
        except:
            raise TypeError(
                "Value must be either an uncertainty dict. or number"
                " (got %s: %s)" % (type(value), value)
            )

    def add_mappings(self, data):
        """Add objects to ``mapping`` or ``geomapping``, if necessary.

        Args:
            * *data* (object): The data

        """
        return

    def validate(self, data):
        """Validate data. Must be called manually.

        Need some metaprogramming because class methods have `self` injected automatically."""
<<<<<<< HEAD
        self.validator(data)
        return True

    def backup(self):
        """Backup data to compressed JSON file"""
        raise NotImplementedError
=======
        self.validator.__func__(data)
        return True
>>>>>>> 36039056
<|MERGE_RESOLUTION|>--- conflicted
+++ resolved
@@ -1,10 +1,7 @@
 # -*- coding: utf-8 -*
 from . import config
 from .errors import UnknownObject
-<<<<<<< HEAD
 from .utils import safe_filename
-=======
->>>>>>> 36039056
 import numpy as np
 import os
 import warnings
@@ -200,14 +197,5 @@
         """Validate data. Must be called manually.
 
         Need some metaprogramming because class methods have `self` injected automatically."""
-<<<<<<< HEAD
         self.validator(data)
-        return True
-
-    def backup(self):
-        """Backup data to compressed JSON file"""
-        raise NotImplementedError
-=======
-        self.validator.__func__(data)
-        return True
->>>>>>> 36039056
+        return True