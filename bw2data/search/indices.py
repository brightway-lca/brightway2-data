import os
import shutil

from whoosh import index

from .. import projects
from .schema import bw2_schema


class IndexManager:
    def __init__(self, database_path, dir_name="whoosh"):
        self.path = os.path.join(projects.request_directory("whoosh"), database_path)
        if not os.path.exists(self.path):
            os.mkdir(self.path)

    def get(self):
        try:
            return index.open_dir(self.path)
        except index.EmptyIndexError:
            return self.create()

    def create(self):
        self.delete_database()
        os.mkdir(self.path)
        return index.create_in(self.path, bw2_schema)

    def _format_dataset(self, ds):
        def _fix_location(string):
            if isinstance(string, tuple):
                string = string[1]
            if isinstance(string, str):
                if string.lower() == "none":
                    return ""
                else:
                    return string.lower().strip()
            else:
                return ""

        return dict(
<<<<<<< HEAD

=======
>>>>>>> a2da4e29
            name=(ds.get("name") or "").lower(),
            comment=(ds.get("comment") or "").lower(),
            product=(ds.get("reference product") or "").lower(),
            categories=", ".join(ds.get("categories") or []).lower(),
            synonyms=", ".join(ds.get("synonyms") or []).lower(),
            location=_fix_location(ds.get("location") or ""),
            database=ds["database"],
            code=ds["code"],
        )

    def add_dataset(self, ds):
        self.add_datasets([ds])

    def add_datasets(self, datasets):
        writer = self.get().writer()
        for ds in datasets:
            writer.add_document(**self._format_dataset(ds))
        writer.commit()

    def update_dataset(self, ds):
        writer = self.get().writer()
        writer.update_document(**self._format_dataset(ds))
        writer.commit()

    def delete_dataset(self, ds):
        index = self.get()
        index.delete_by_term("code", ds["code"])

    def delete_database(self):
        shutil.rmtree(self.path)<|MERGE_RESOLUTION|>--- conflicted
+++ resolved
@@ -37,10 +37,6 @@
                 return ""
 
         return dict(
-<<<<<<< HEAD
-
-=======
->>>>>>> a2da4e29
             name=(ds.get("name") or "").lower(),
             comment=(ds.get("comment") or "").lower(),
             product=(ds.get("reference product") or "").lower(),
