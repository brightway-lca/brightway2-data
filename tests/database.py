import copy
import datetime
import warnings

import numpy as np
import pandas as pd
import pytest
from pandas.testing import assert_frame_equal, assert_series_equal

from bw2data import Database, databases, geomapping, get_activity, get_id
from bw2data.backends import Activity as PWActivity
from bw2data.backends import sqlite3_lci_db
from bw2data.database import Database
from bw2data.errors import (
    DuplicateNode,
    InvalidExchange,
    UnknownObject,
    UntypedExchange,
    WrongDatabase,
)
from bw2data.parameters import (
    ActivityParameter,
    DatabaseParameter,
    ParameterizedExchange,
    parameters,
)
from bw2data.tests import bw2test

from .fixtures import biosphere
from .fixtures import food as food_data
from .fixtures import get_naughty


@pytest.fixture
@bw2test
def food():
    d = Database("biosphere")
    d.write(biosphere)
    d = Database("food")
    d.write(food_data)


def test_food(food):
    assert len(databases) == 2
    assert sorted(x for x in databases) == ["biosphere", "food"]


### Basic functions


@bw2test
def test_get_code():
    d = Database("biosphere")
    d.write(biosphere)
    activity = d.get_node("1")
    assert isinstance(activity, PWActivity)
    assert activity["name"] == "an emission"
    assert activity.id == 1


@bw2test
def test_get_kwargs():
    d = Database("biosphere")
    d.write(biosphere)
    activity = d.get_node(name="an emission")
    assert isinstance(activity, PWActivity)
    assert activity["name"] == "an emission"
    assert activity.id == 1


@bw2test
def test_iter():
    d = Database("biosphere")
    d.write(biosphere)
    activity = next(iter(d))
    assert isinstance(activity, PWActivity)
    assert activity["name"] in ("an emission", "another emission")


@bw2test
def test_get_random():
    d = Database("biosphere")
    d.write(biosphere)
    activity = d.random()
    assert isinstance(activity, PWActivity)
    assert activity["name"] in ("an emission", "another emission")


def test_copy(food):
    d = Database("food")
    with pytest.raises(AssertionError):
        d.copy("food")
    d.copy("repas")
    assert "repas" in databases


@bw2test
def test_copy_does_deepcopy():
    data = {
        ("old name", "1"): {
            "exchanges": [
                {"input": ("old name", "1"), "amount": 1.0, "type": "technosphere"}
            ]
        }
    }
    d = Database("old name")
    d.write(data)
    new_db = d.copy("new name")
    new_data = new_db.load()
    assert list(new_data.values())[0]["exchanges"][0]["input"] == ("new name", "1")
    assert list(data.values())[0]["exchanges"][0]["input"] == ("old name", "1")
    assert list(d.load().values())[0]["exchanges"][0]["input"] == ("old name", "1")


@bw2test
def test_raise_wrong_database():
    data = {("foo", "1"): {}}
    d = Database("bar")
    with pytest.raises(WrongDatabase):
        d.write(data)


@bw2test
def test_deletes_from_database():
    d = Database("biosphere")
    d.write(biosphere)
    assert "biosphere" in databases
    del databases["biosphere"]
    assert next(
        sqlite3_lci_db.execute_sql(
            "select count(*) from activitydataset where database = 'biosphere'"
        )
    ) == (0,)
    assert next(
        sqlite3_lci_db.execute_sql(
            "select count(*) from exchangedataset where output_database = 'biosphere'"
        )
    ) == (0,)


@bw2test
def test_relabel_data():
    old_data = {
        ("old and boring", "1"): {
            "exchanges": [{"input": ("old and boring", "42"), "amount": 1.0}]
        },
        ("old and boring", "2"): {
            "exchanges": [{"input": ("old and boring", "1"), "amount": 4.0}]
        },
    }
    shiny_new = {
        ("shiny new", "1"): {
            "exchanges": [{"input": ("old and boring", "42"), "amount": 1.0}]
        },
        ("shiny new", "2"): {
            "exchanges": [{"input": ("shiny new", "1"), "amount": 4.0}]
        },
    }
    db = Database("foo")
    assert shiny_new == db.relabel_data(old_data, "shiny new")


### Metadata


@bw2test
def test_find_graph_dependents():
    Database(name="one", depends=["two", "three"]).save()
    Database(name="two", depends=["four", "five"]).save()
    Database(name="three", depends=["four"]).save()
    Database(name="four", depends=["six"]).save()
    Database(name="five", depends=["two"]).save()
    Database(name="six", depends=[]).save()
    assert Database.get(Database.name == "one").find_graph_dependents() == {
        "one",
        "two",
        "three",
        "four",
        "five",
        "six",
    }


@bw2test
def test_register():
    database = Database("testy")
    database.register()
    assert "testy" in databases
    assert "depends" in databases["testy"]


@bw2test
def test_deregister():
    d = Database("food")
    d.register()
    assert "food" in databases
    d.deregister()
    assert "food" not in databases


@bw2test
def test_write_sets_databases_number_attribute():
    d = Database("biosphere")
    d.write(biosphere)
    assert databases["biosphere"]["number"] == len(biosphere)


### Processed arrays


@bw2test
def test_process_unknown_object():
    database = Database("testy")
    data = {
        ("testy", "A"): {},
        ("testy", "B"): {
            "exchanges": [
                {"input": ("testy", "A"), "amount": 1, "type": "technosphere"},
                {"input": ("testy", "C"), "amount": 1, "type": "technosphere"},
            ]
        },
    }
    with pytest.raises(UnknownObject):
        database.write(data)


### String handling


@bw2test
def test_naughty_activity_codes():
    db = Database("foo")
    data = {("foo", str(i)): {"name": x} for i, x in enumerate(get_naughty())}
    db.write(data)
    assert set(get_naughty()) == set(x["name"] for x in db)


@bw2test
def test_setup():
    d = Database("biosphere")
    d.write(biosphere)
    d = Database("food")
    d.write(food_data)


@bw2test
def test_rename():
    Database(name="biosphere").write(biosphere)
    d = Database(name="food")
    d.write(copy.deepcopy(food_data))
    ndb = d.rename("buildings")
    ndb_data = ndb.load()
    assert ndb.name == "buildings"
    assert d.name == "buildings"
    assert len(ndb_data) == len(food_data)
    for key in ndb_data:
        assert key[0] == "buildings"
        for exc in ndb_data[key]["exchanges"]:
            assert exc["input"][0] in ("biosphere", "buildings")


@bw2test
def test_exchange_save():
    database = Database("testy")
    data = {
        ("testy", "A"): {},
        ("testy", "C"): {"type": "biosphere"},
        ("testy", "B"): {
            "exchanges": [
                {"input": ("testy", "A"), "amount": 1, "type": "technosphere"},
                {"input": ("testy", "B"), "amount": 1, "type": "production"},
                {"input": ("testy", "C"), "amount": 1, "type": "biosphere"},
            ]
        },
    }
    then = datetime.datetime.now().isoformat()
    database.write(data)
    act = database.get_node("B")
    exc = [x for x in act.production()][0]
    exc["amount"] = 2
    exc.save()
    assert database.metadata.get("dirty")
    assert databases[database.name]["dirty"]
    assert database.metadata["modified"] > then

    exc = [x for x in act.production()][0]
    assert exc["amount"] == 2


@bw2test
@pytest.mark.skip()
def test_dirty_activities():
    database = Database("testy")
    data = {
        ("testy", "A"): {},
        ("testy", "C"): {"type": "biosphere"},
        ("testy", "B"): {
            "exchanges": [
                {"input": ("testy", "A"), "amount": 1, "type": "technosphere"},
                {"input": ("testy", "B"), "amount": 1, "type": "production"},
                {"input": ("testy", "C"), "amount": 1, "type": "biosphere"},
            ]
        },
    }
    database.write(data)
    act = database.get_node("B")
    exc = [x for x in act.production()][0]
    exc["amount"] = 2
    exc.save()
    assert databases["testy"]["dirty"]
    lca = act.lca()
    assert not databases["testy"].get("dirty")
    assert lca.supply_array[lca.activity_dict[("testy", "A")]] == 0.5


@bw2test
def test_process_invalid_exchange_value():
    database = Database("testy")
    data = {
        ("testy", "A"): {},
        ("testy", "B"): {
            "exchanges": [
                {"input": ("testy", "A"), "amount": np.nan, "type": "technosphere"},
                {"input": ("testy", "C"), "amount": 1, "type": "technosphere"},
            ]
        },
    }
    with pytest.raises(ValueError):
        database.write(data)


@bw2test
def test_untyped_exchange_error():
    database = Database("testy")
    database_data = {
        ("testy", "A"): {"exchanges": [{"amount": 1, "input": ("testy", "A")}]},
    }
    with pytest.raises(UntypedExchange):
        database.write(database_data, process=False)


@bw2test
def test_no_input_raises_invalid_exchange():
    database = Database("testy")
    database_data = {
        ("testy", "A"): {"exchanges": [{"amount": 1}]},
    }
    with pytest.raises(InvalidExchange):
        database.write(database_data, process=False)


@bw2test
def test_no_amount_raises_invalid_exchange():
    database = Database("testy")
    database_data = {
        ("testy", "A"): {
            "exchanges": [{"input": ("testy", "A"), "type": "technosphere"}]
        },
    }
    with pytest.raises(InvalidExchange):
        database.write(database_data, process=False)


@bw2test
def test_zero_amount_is_valid_exchange():
    database = Database("testy")
    database_data = {
        ("testy", "A"): {
            "exchanges": [
                {"input": ("testy", "A"), "type": "technosphere", "amount": 0.0}
            ]
        },
    }
    database.write(database_data, process=False)


@bw2test
def test_process_checks_process_type():
    database = Database("a database")
    database.write(
        {
            ("a database", "foo"): {"exchanges": [], "type": "process"},
            ("a database", "bar"): {"type": "definitely not a process"},
        },
        process=True,
    )
    # This shouldn't raise an error
    assert database.process() is None


@bw2test
def test_geomapping_array_includes_only_processes():
    database = Database("a database")
    database.write(
        {
            ("a database", "foo"): {
                "exchanges": [],
                "type": "process",
                "location": "bar",
            },
            ("a database", "baz"): {"exchanges": [], "type": "emission"},
        }
    )
    package = database.datapackage()
    array = package.get_resource("a_database_inventory_geomapping_matrix.indices")[0]
    assert array.shape == (1,)
    assert array[0]["col"] == geomapping["bar"]


@bw2test
def test_processed_array():
    database = Database("a database")
    database.write(
        {
            ("a database", "2"): {
                "type": "process",
                "exchanges": [
                    {
                        "input": ("a database", "2"),
                        "amount": 42,
                        "uncertainty_type": 7,
                        "type": "production",
                    }
                ],
            }
        }
    )
    package = database.datapackage()
    array = package.get_resource("a_database_technosphere_matrix.data")[0]

    assert array.shape == (1,)
    assert array[0] == 42

    array = package.get_resource("a_database_technosphere_matrix.distributions")[0]
    assert array.shape == (1,)
    assert array[0]["uncertainty_type"] == 7


@bw2test
def test_processed_array_with_metadata():
    database = Database("a database")
    database.write(
        {
            ("a database", "2"): {
                "type": "process",
                "name": "fooz",
                "unit": "something",
                "exchanges": [
                    {
                        "input": ("a database", "2"),
                        "amount": 42,
                        "uncertainty_type": 7,
                        "type": "production",
                    }
                ],
            }
        }
    )
    package = database.datapackage()

    with pytest.raises(KeyError):
        package.get_resource("a_database_activity_metadata")

    database.process(csv=True)
    package = database.datapackage()
    df = package.get_resource("a_database_activity_metadata")[0]
<<<<<<< HEAD
    if "Unnamed: 0" in df.columns:
        df.drop("Unnamed: 0", axis=1, inplace=True)
=======
>>>>>>> a2da4e29
    expected = pd.DataFrame(
        [
            {
                "name": "fooz",
                "reference product": np.NaN,
                "unit": "something",
                "location": np.NaN,
                "id": 1,
            }
        ]
    )
    assert isinstance(df, pd.DataFrame)
    assert_frame_equal(
        df.reindex(sorted(df.columns), axis=1),
        expected.reindex(sorted(expected.columns), axis=1),
    )


@bw2test
def test_base_class():
    database = Database("a database")
    assert database._metadata is databases


@bw2test
def test_find_dependents():
    database = Database("a database")
    database.write(
        {
            ("a database", "foo"): {
                "exchanges": [
                    {
                        "input": ("foo", "bar"),
                        "type": "technosphere",
                        "amount": 0,
                    },
                    {
                        "input": ("biosphere", "bar"),
                        "type": "technosphere",
                        "amount": 0,
                    },
                    # Ignore becuase of 'ignore'
                    {
                        "input": ("awkward", "silence"),
                        "type": "technosphere",
                        "amount": 0,
                    },
                    # Ignored because of 'unknown' type
                    {
                        "input": ("who", "am I?"),
                        "type": "unknown",
                        "amount": 0,
                    },
                    {
                        "input": ("biosphere", "bar"),
                        "type": "technosphere",
                        "amount": 0,
                    },
                ],
                "location": "bar",
            },
            ("a database", "baz"): {
                "exchanges": [
                    {
                        "input": ("baz", "w00t"),
                        "type": "technosphere",
                        "amount": 0,
                    }
                ],
                "type": "emission",  # Ignored because of type
            },
            ("a database", "nonce"): {},  # OK not to have 'exchanges'
        },
        process=False,
    )
    assert database.find_dependents(ignore={"awkward"}) == ["biosphere", "foo"]


@bw2test
def test_set_dependents():
    foo = Database("foo")
    foo.write(
        {
            ("foo", "bar"): {
                "exchanges": [],
                "type": "process",
            },
        }
    )
    baz = Database("baz")
    baz.write(
        {
            ("baz", "w00t"): {
                "exchanges": [],
                "type": "process",
            },
        }
    )
    biosphere = Database("biosphere")
    biosphere.write(
        {
            ("biosphere", "bar"): {
                "exchanges": [],
                "type": "process",
            },
        }
    )
    database = Database("a database")
    database.register()
    assert databases["a database"]["depends"] == []
    database.write(
        {
            ("a database", "foo"): {
                "exchanges": [
                    {"input": ("foo", "bar"), "type": "technosphere", "amount": 1},
                    {
                        "input": ("biosphere", "bar"),
                        "type": "biosphere",
                        "amount": 1,
                    },
                ],
                "type": "process",
                "location": "bar",
            },
            ("a database", "baz"): {
                "exchanges": [
                    {"input": ("baz", "w00t"), "type": "technosphere", "amount": 1}
                ],
                "type": "emission",
            },
        }
    )
    assert databases["a database"]["depends"] == ["baz", "biosphere", "foo"]


@bw2test
def test_process_without_exchanges_still_in_processed_array():
    database = Database("a database")
    database.write({("a database", "foo"): {}})

    package = database.datapackage()
    array = package.get_resource("a_database_technosphere_matrix.data")[0]
    assert array[0] == 1
    assert array.shape == (1,)


@bw2test
def test_random_empty():
    database = Database("a database")
    database.write({})
    with warnings.catch_warnings() as w:
        warnings.simplefilter("ignore")
        assert database.random() is None


@bw2test
def test_new_node():
    database = Database("a database")
    database.register()
    act = database.new_node("foo", this="that", name="something")
    act.save()

    act = database.get_node("foo")
    assert act["database"] == "a database"
    assert act["code"] == "foo"
    assert act["location"] == "GLO"
    assert act["this"] == "that"


@bw2test
def test_new_node_no_code():
    database = Database("a database")
    database.register()
    act = database.new_node(this="that", name="something")
    act.save()

    act = database.get_node(this="that")
    assert len(act['code']) == 32


@bw2test
def test_new_node_error():
    database = Database("a database")
    database.register()
    act = database.new_node("foo", this="that", name="something")
    act.save()

    with pytest.raises(DuplicateNode):
        database.new_node("foo")
    with pytest.raises(DuplicateNode):
        database.new_node(code="bar", id=act.id)


@bw2test
def test_new_activity():
    database = Database("a database")
    database.register()
    act = database.new_activity("foo", this="that", name="something")
    act.save()

    act = database.get_node("foo")
    assert act["database"] == "a database"
    assert act["code"] == "foo"
    assert act["location"] == "GLO"
    assert act["this"] == "that"


@bw2test
def test_can_split_processes_products():
    database = Database("a database")
    database.write(
        {
            # No implicit production because type specified and not process
            ("a database", "product"): {"type": "product"},
            ("a database", "foo"): {
                "exchanges": [
                    {
                        "input": ("a database", "product"),
                        "output": ("a database", "product"),
                        "type": "production",
                        "amount": 1,
                    }
                ],
                "type": "process",
            },
        }
    )
    package = database.datapackage()
    array = package.get_resource("a_database_technosphere_matrix.indices")[0]
    # print statements to get debugging for CI test runners
    for x in database:
        print(x.id, x.key, get_id(x.key))
    print("array:", array)
    print("array col:", array["col"])
    print("array dtype:", array.dtype)
    assert array.shape == (1,)
    assert array["col"][0] == get_id(("a database", "foo"))
    assert array["row"][0] == get_id(("a database", "product"))


@bw2test
def test_sqlite_processed_array_order():
    database = Database("testy_new")
    data = {
        ("testy_new", "C"): {},
        ("testy_new", "A"): {},
        ("testy_new", "B"): {
            "exchanges": [
                {"input": ("testy_new", "A"), "amount": 1, "type": "technosphere"},
                {"input": ("testy_new", "A"), "amount": 2, "type": "technosphere"},
                {"input": ("testy_new", "C"), "amount": 2, "type": "biosphere"},
                {"input": ("testy_new", "C"), "amount": 3, "type": "biosphere"},
                {"input": ("testy_new", "B"), "amount": 4, "type": "production"},
                {"input": ("testy_new", "B"), "amount": 1, "type": "production"},
            ]
        },
    }
    database.write(data)
    lookup = {k: get_id(("testy_new", k)) for k in "ABC"}
    # print statements to get debugging for CI test runners
    print("lookup:", lookup)
    assert len(lookup) == 3
    t = sorted(
        [
            (lookup["A"], lookup["B"], 1),
            (lookup["A"], lookup["B"], 2),
            # Implicit production
            (lookup["C"], lookup["C"], 1),
            (lookup["A"], lookup["A"], 1),
            # Explicit production
            (lookup["B"], lookup["B"], 4),
            (lookup["B"], lookup["B"], 1),
        ]
    )
    b = sorted([(lookup["C"], lookup["B"], 2), (lookup["C"], lookup["B"], 3)])
    print("t:", t)
    print("b:", b)

    package = database.datapackage()

    array = package.get_resource("testy_new_technosphere_matrix.data")[0]
    print("data array:", array)
    assert array.shape == (6,)
    assert np.allclose(array, [x[2] for x in t])

    array = package.get_resource("testy_new_technosphere_matrix.indices")[0]
    print("indices array:", array)
    assert array.shape == (6,)
    assert np.allclose(array["row"], [x[0] for x in t])
    assert np.allclose(array["col"], [x[1] for x in t])

    array = package.get_resource("testy_new_biosphere_matrix.data")[0]
    print("data array:", array)
    assert array.shape == (2,)
    assert np.allclose(array, [x[2] for x in b])

    array = package.get_resource("testy_new_biosphere_matrix.indices")[0]
    print("indices array:", array)
    assert array.shape == (2,)
    assert np.allclose(array["row"], [x[0] for x in b])
    assert np.allclose(array["col"], [x[1] for x in b])


@bw2test
def test_no_distributions_if_no_uncertainty():
    database = Database("a database")
    database.write(
        {
            ("a database", "2"): {
                "type": "process",
                "exchanges": [
                    {
                        "input": ("a database", "2"),
                        "amount": 42.0,
                        "type": "technosphere",
                    }
                ],
            }
        }
    )

    package = database.datapackage()
    with pytest.raises(KeyError):
        package.get_resource("a_database_technosphere_matrix.distributions")


@bw2test
def test_database_delete_parameters():
    db = Database("example")
    db.register()

    a = db.new_activity(code="A", name="An activity")
    a.save()
    b = db.new_activity(code="B", name="Another activity")
    b.save()
    a.new_exchange(
        amount=0, input=b, type="technosphere", formula="foo * bar + 4"
    ).save()

    database_data = [
        {
            "name": "red",
            "formula": "(blue ** 2) / 5",
        },
        {"name": "blue", "amount": 12},
    ]
    parameters.new_database_parameters(database_data, "example")

    activity_data = [
        {
            "name": "reference_me",
            "formula": "sqrt(red - 20)",
            "database": "example",
            "code": "B",
        },
        {
            "name": "bar",
            "formula": "reference_me + 2",
            "database": "example",
            "code": "A",
        },
    ]
    parameters.new_activity_parameters(activity_data, "my group")
    parameters.add_exchanges_to_group("my group", a)

    assert ActivityParameter.select().count() == 2
    assert ParameterizedExchange.select().count() == 1
    assert DatabaseParameter.select().count() == 2
    assert len(parameters) == 4

    del databases["example"]
    assert not len(parameters)
    assert not ParameterizedExchange.select().count()


@bw2test
def test_delete_duplicate_exchanges():
    all_exchanges = lambda db: [exc for ds in db for exc in ds.exchanges()]

    db = Database("test-case")

    db.write(
        {
            ("test-case", "1"): {"exchanges": []},
            ("test-case", "2"): {"exchanges": []},
            ("test-case", "3"): {
                "exchanges": [
                    {"input": ("test-case", "2"), "type": "foo", "amount": 1},
                    {"input": ("test-case", "2"), "type": "foo", "amount": 2},
                    {"input": ("test-case", "2"), "type": "bar", "amount": 2},
                    {"input": ("test-case", "1"), "type": "foo", "amount": 12},
                    {"input": ("test-case", "1"), "type": "foo", "amount": 12},
                ]
            },
        }
    )

    assert len(all_exchanges(db)) == 5
    db.delete_duplicate_exchanges()
    assert len(all_exchanges(db)) == 4
    db.delete_duplicate_exchanges(fields=["amount"])
    assert len(all_exchanges(db)) == 3


@bw2test
def test_add_geocollections(capsys):
    db = Database("test-case")
    db.write(
        {
            ("test-case", "1"): {"location": "RU", "exchanges": []},
            ("test-case", "2"): {"exchanges": []},
            ("test-case", "3"): {"exchanges": [], "location": ("foo", "bar")},
        }
    )
    assert db.metadata["geocollections"] == ["foo", "world"]
    assert "Not able" in capsys.readouterr().out


@bw2test
def test_set_geocollections(capsys):
    db = Database("test-case")
    db.write(
        {
            ("test-case", "1"): {"location": "RU", "exchanges": [], "name": "a"},
            ("test-case", "2"): {"exchanges": [], "name": "b"},
            ("test-case", "3"): {
                "exchanges": [],
                "location": ("foo", "bar"),
                "name": "c",
            },
        }
    )
    assert db.metadata["geocollections"] == ["foo", "world"]
    assert "Not able" in capsys.readouterr().out

    act = get_activity(("test-case", "1"))
    act["location"] = ("this", "that")
    act.save()

    act = get_activity(("test-case", "2"))
    act["location"] = "DE"
    act.save()

    db.set_geocollections()
    assert db.metadata["geocollections"] == ["foo", "this", "world"]


@bw2test
def test_add_geocollections_unable(capsys):
    db = Database("test-case")
    db.write(
        {
            ("test-case", "1"): {"location": "Russia", "exchanges": []},
            ("test-case", "3"): {"exchanges": [], "location": ("foo", "bar")},
        }
    )
    assert db.metadata["geocollections"] == ["foo"]
    assert "Not able" in capsys.readouterr().out


@bw2test
def test_add_geocollections_no_unable_for_product(capsys):
    db = Database("test-case")
    db.write(
        {
            ("test-case", "1"): {
                "location": "Russia",
                "type": "product",
                "exchanges": [],
            },
            ("test-case", "3"): {"exchanges": [], "location": ("foo", "bar")},
        }
    )
    assert db.metadata["geocollections"] == ["foo"]
    assert "Not able" not in capsys.readouterr().out


@pytest.fixture
@bw2test
def df_fixture():
    Database("biosphere").write(biosphere)
    Database("food").write(food_data)


def test_edges_to_dataframe_simple(df_fixture):
    df = Database("food").edges_to_dataframe(categorical=False)
    id_map = {obj["code"]: obj.id for obj in Database("food")}

    expected = pd.DataFrame(
        [
            {
                "target_id": id_map["1"],
                "target_database": "food",
                "target_code": "1",
                "target_name": "lunch",
                "target_reference_product": None,
                "target_location": "CA",
                "target_unit": "kg",
                "target_type": "process",
                "source_id": id_map["2"],
                "source_database": "food",
                "source_code": "2",
                "source_name": "dinner",
                "source_product": None,
                "source_location": "CH",
                "source_unit": "kg",
                "source_categories": None,
                "edge_amount": 0.5,
                "edge_type": "technosphere",
            },
            {
                "target_id": id_map["1"],
                "target_database": "food",
                "target_code": "1",
                "target_name": "lunch",
                "target_reference_product": None,
                "target_location": "CA",
                "target_unit": "kg",
                "target_type": "process",
                "source_id": get_id(("biosphere", "1")),
                "source_database": "biosphere",
                "source_code": "1",
                "source_name": "an emission",
                "source_product": None,
                "source_location": None,
                "source_unit": "kg",
                "source_categories": "things",
                "edge_amount": 0.05,
                "edge_type": "biosphere",
            },
            {
                "target_id": id_map["2"],
                "target_database": "food",
                "target_code": "2",
                "target_name": "dinner",
                "target_reference_product": None,
                "target_location": "CH",
                "target_unit": "kg",
                "target_type": "process",
                "source_id": get_id(("biosphere", "2")),
                "source_database": "biosphere",
                "source_code": "2",
                "source_name": "another emission",
                "source_product": None,
                "source_location": None,
                "source_unit": "kg",
                "source_categories": "things",
                "edge_amount": 0.15,
                "edge_type": "biosphere",
            },
            {
                "target_id": id_map["2"],
                "target_database": "food",
                "target_code": "2",
                "target_name": "dinner",
                "target_reference_product": None,
                "target_location": "CH",
                "target_unit": "kg",
                "target_type": "process",
                "source_id": id_map["1"],
                "source_database": "food",
                "source_code": "1",
                "source_name": "lunch",
                "source_product": None,
                "source_location": "CA",
                "source_unit": "kg",
                "source_categories": None,
                "edge_amount": 0.25,
                "edge_type": "technosphere",
            },
        ]
    )
    assert_frame_equal(
        df.sort_values(["target_id", "source_id"]).reset_index(drop=True),
        expected.sort_values(["target_id", "source_id"]).reset_index(drop=True),
        check_dtype=False,
    )


def test_edges_to_dataframe_categorical(df_fixture):
    df = Database("food").edges_to_dataframe()
    assert df.shape == (4, 18)
    assert df["edge_type"].dtype.name == "category"


def test_edges_to_dataframe_formatters(df_fixture):
    def foo(node, edge, row):
        row["foo"] = "bar"

    df = Database("food").edges_to_dataframe(formatters=[foo])
    assert_series_equal(df["foo"], pd.Series(["bar"] * 4, name="foo"))


def test_nodes_to_dataframe_simple(df_fixture):
    df = Database("food").nodes_to_dataframe()
    expected = pd.DataFrame(
        [
            {
                "categories": ["stuff", "meals"],
                "code": "2",
                "database": "food",
                "id": get_id(("food", "2")),
                "location": "CH",
                "name": "dinner",
                "reference product": None,
                "type": "process",
                "unit": "kg",
            },
            {
                "categories": ("stuff", "meals"),
                "code": "1",
                "database": "food",
                "id": get_id(("food", "1")),
                "location": "CA",
                "name": "lunch",
                "reference product": None,
                "type": "process",
                "unit": "kg",
            },
        ]
    )
    assert_frame_equal(
        df.reset_index(drop=True),
        expected.reset_index(drop=True),
    )


def test_nodes_to_dataframe_columns(df_fixture):
    df = Database("food").nodes_to_dataframe(columns=["id", "name", "unit"])
    expected = pd.DataFrame(
        [
            {
                "id": get_id(("food", "2")),
                "name": "dinner",
                "unit": "kg",
            },
            {
                "id": get_id(("food", "1")),
                "name": "lunch",
                "unit": "kg",
            },
        ]
    )
    assert_frame_equal(
        df.reset_index(drop=True),
        expected.reset_index(drop=True),
    )


def test_nodes_to_dataframe_unsorted(df_fixture):
    df = Database("food").nodes_to_dataframe()
    assert df.shape == (2, 9)<|MERGE_RESOLUTION|>--- conflicted
+++ resolved
@@ -464,11 +464,9 @@
     database.process(csv=True)
     package = database.datapackage()
     df = package.get_resource("a_database_activity_metadata")[0]
-<<<<<<< HEAD
     if "Unnamed: 0" in df.columns:
         df.drop("Unnamed: 0", axis=1, inplace=True)
-=======
->>>>>>> a2da4e29
+
     expected = pd.DataFrame(
         [
             {
