import hashlib

import numpy as np
import pytest
from bw_processing import load_datapackage
from fs.zipfs import ZipFS

from bw2data import config, databases, get_id
from bw2data.backends.schema import ActivityDataset as AD
from bw2data.database import DatabaseChooser
from bw2data.errors import UnknownObject
from bw2data.ia_data_store import ImpactAssessmentDataStore as IADS
from bw2data.ia_data_store import abbreviate
from bw2data.meta import geomapping, methods, normalizations, weightings
from bw2data.method import Method
from bw2data.serialization import CompoundJSONDict
from bw2data.validate import ia_validator, normalization_validator, weighting_validator
from bw2data.weighting_normalization import Normalization, Weighting
<<<<<<< HEAD

from .fixtures import bw2test
=======
from bw2data.errors import UnknownObject

>>>>>>> ac7af0dd
class Metadata(CompoundJSONDict):
    filename = "mock-meta.json"


metadata = Metadata()


class MockIADS(IADS):
    """Mock IADS for testing"""

    _metadata = metadata
    validator = lambda x: True

    def process_row(self, row):
        return {"row": 1, "amount": 2}


@pytest.fixture
@bw2test
def reset():
    metadata.__init__()


def test_unicode(reset):
    iads = MockIADS(("foo", "bar"))
    assert str(iads) in {
        "Brightway2 MockIADS: foo: bar",
        "Brightway2 MockIADS: (u'foo', u'bar')",
    }


def test_abbreviate(reset):
    assert abbreviate(("foo", "bar")) == "foob.%s" % hashlib.md5(b"foo-bar").hexdigest()
    assert abbreviate(("foo", "bar")) != abbreviate(("foo", "baz"))


def test_copy_no_name(reset):
    iads = MockIADS(("foo", "bar"))
    iads.register(paris="France")
    iads.write({1: 2})
    new_one = iads.copy()
    new_name = ("foo", "Copy of bar")
    assert new_one.name == new_name
    assert new_name in metadata
    assert new_one.load() == {1: 2}
    assert metadata[("foo", "bar")]["paris"] == metadata[new_name]["paris"]
    assert metadata[("foo", "bar")] != metadata[new_name]


def test_copy_with_name(reset):
    iads = MockIADS(("foo", "bar"))
    iads.register(paris="France")
    iads.write({1: 2})
    new_name = ("bar", "foo")
    new_one = iads.copy(new_name)
    assert new_one.name == new_name
    assert new_name in metadata
    assert new_one.load() == {1: 2}
    assert metadata[("foo", "bar")]["paris"] == metadata[new_name]["paris"]
    assert metadata[("foo", "bar")] != metadata[new_name]


def test_register_adds_abbreviation(reset):
    name = ("foo", "bar")
    assert name not in metadata
    iads = MockIADS(name)
    iads.register()
    assert list(metadata[name].keys()) == ["abbreviation"]


def test_method_write_adds_num_cfs_to_metadata(reset):
    assert not len(databases)
    assert not len(methods)
    assert not AD.select().count()

    database = DatabaseChooser("testy")
    data = {
        ("testy", "A"): {},
        ("testy", "B"): {
            "exchanges": [
                {"input": ("testy", "A"), "amount": 1, "type": "technosphere"},
            ]
        },
    }
    database.write(data)

    method_data = [
        [("testy", "A"), 1],
        [("testy", "B"), 1],
    ]
    name = ("a", "method")
    method = Method(name)
    method.register()
    method.write(method_data)
    assert methods[name]["num_cfs"] == 2


def test_method_processed_array(reset):
    database = DatabaseChooser("foo")
    database.write({("foo", "bar"): {}})

    method = Method(("a", "method"))
    method.write([[("foo", "bar"), 42]])
    package = load_datapackage(ZipFS(method.filepath_processed()))
    data = package.get_resource("a_method_matrix_data.data")[0]
    assert np.allclose(data, [42])

    indices = package.get_resource("a_method_matrix_data.indices")[0]
    assert np.allclose(indices["row"], get_id(("foo", "bar")))
    assert np.allclose(indices["col"], geomapping[config.global_location])


@bw2test
def test_method_missing_reference():
    database = DatabaseChooser("foo")
    database.write({("foo", "bar"): {}, ("foo", "baz"): {}})

    method = Method(("a", "method"))
    method.write([
        [("foo", "bar"), 42],
        [("foo", "baz"), 1]
    ])

    database.get(code="baz").delete()
    with pytest.raises(UnknownObject):
        method.process()


@bw2test
def test_method_missing_location():
    database = DatabaseChooser("foo")
    database.write({("foo", "bar"): {}, ("foo", "baz"): {}})

    method = Method(("a", "method"))
    method.write([[("foo", "bar"), 42, "somewhere"]])

    del geomapping["somewhere"]
    with pytest.raises(UnknownObject):
        method.process()


@bw2test
def test_method_missing_global_location():
    database = DatabaseChooser("foo")
    database.write({("foo", "bar"): {}, ("foo", "baz"): {}})

    method = Method(("a", "method"))
    method.write([[("foo", "bar"), 42]])

    del geomapping[config.global_location]
    with pytest.raises(KeyError):
        method.process()


def test_method_base_class(reset):
    method = Method(("a", "method"))
    assert method.validator == ia_validator
    assert method._metadata == methods
    method.register()
    assert isinstance(method.metadata, dict)


def test_method_validator(reset):
    method = Method(("a", "method"))
    assert method.validate([])


def test_weighting_write_good_data(reset):
    w = Weighting(("foo",))
    w.register()
    w.write([2])
    w.write([{"amount": 2}])
    w.write([{"amount": 2, "uncertainty type": 0}])


def test_weighting_write_invalid_data(reset):
    w = Weighting(("foo",))
    w.register()
    with pytest.raises(ValueError):
        w.write(2)
    with pytest.raises(ValueError):
        w.write([2, 4])


def test_weighting_process(reset):
    weighting = Weighting(("foo",))
    weighting.write([42])
    package = load_datapackage(ZipFS(weighting.filepath_processed()))
    print(package.resources)

    data = package.get_resource("foo_matrix_data.data")[0]
    assert np.allclose(data, [42])

    indices = package.get_resource("foo_matrix_data.indices")[0]
    assert np.allclose(indices["row"], 0)
    assert np.allclose(indices["col"], 0)


def test_weighting_base_class(reset):
    weighting = Weighting(("foo",))
    assert weighting.validator == weighting_validator
    assert weighting._metadata == weightings
    weighting.register()
    assert isinstance(weighting.metadata, dict)


def test_weighting_validator(reset):
    weighting = Weighting(("foo",))
    assert weighting.validate([{"amount": 1}])


def test_base_normalization_class(reset):
    norm = Normalization(("foo",))
    assert norm.validator == normalization_validator
    assert norm._metadata == normalizations


def test_normalization_process_row(reset):
    database = DatabaseChooser("foo")
    database.write({("foo", "bar"): {}})

    norm = Normalization(("foo",))
    norm.write([[("foo", "bar"), 42]])
    package = load_datapackage(ZipFS(norm.filepath_processed()))

    data = package.get_resource("foo_matrix_data.data")[0]
    assert np.allclose(data, [42])

    indices = package.get_resource("foo_matrix_data.indices")[0]
    assert np.allclose(indices["row"], get_id(("foo", "bar")))
    assert np.allclose(indices["col"], get_id(("foo", "bar")))


@bw2test
def test_method_geocollection():
    m = Method(("foo",))
    m.write([(1, 2, "RU"), (3, 4, ("foo", "bar"))])
    assert m.metadata["geocollections"] == ["foo", "world"]


@bw2test
def test_method_geocollection_missing_ok():
    m = Method(("foo",))
    m.write(
        [
            (1, 2, None),
            (1, 2),
        ]
    )
    assert m.metadata["geocollections"] == ["world"]


@bw2test
def test_method_geocollection_warning():
    m = Method(("foo",))
    m.write(
        [
            (1, 2, "Russia"),
        ]
    )
    assert m.metadata["geocollections"] == []<|MERGE_RESOLUTION|>--- conflicted
+++ resolved
@@ -16,13 +16,11 @@
 from bw2data.serialization import CompoundJSONDict
 from bw2data.validate import ia_validator, normalization_validator, weighting_validator
 from bw2data.weighting_normalization import Normalization, Weighting
-<<<<<<< HEAD
+from bw2data.errors import UnknownObject
 
 from .fixtures import bw2test
-=======
-from bw2data.errors import UnknownObject
-
->>>>>>> ac7af0dd
+
+
 class Metadata(CompoundJSONDict):
     filename = "mock-meta.json"
 
