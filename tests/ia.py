--- conflicted
+++ resolved
@@ -137,18 +137,12 @@
     database.write({("foo", "bar"): {}, ("foo", "baz"): {}})
 
     method = Method(("a", "method"))
-<<<<<<< HEAD
     method.write([
         [("foo", "bar"), 42],
         [("foo", "baz"), 1]
     ])
 
     database.get(code="baz").delete()
-=======
-    method.write([[("foo", "bar"), 42], [("foo", "baz"), 1]])
-
-    database.get_node(code="baz").delete()
->>>>>>> a2da4e29
     with pytest.raises(UnknownObject):
         method.process()
 
