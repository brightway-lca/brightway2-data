--- conflicted
+++ resolved
@@ -16,11 +16,7 @@
 
 setup(
     name='bw2data',
-<<<<<<< HEAD
-    version="2.0.dev11",
-=======
     version="2.0.dev12",
->>>>>>> cc429874
     packages=packages,
     package_data={'bw2data': [
         "tests/*.txt",
