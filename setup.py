from setuptools import setup
import os

packages = []
root_dir = os.path.dirname(__file__)
if root_dir:
    os.chdir(root_dir)

for dirpath, dirnames, filenames in os.walk('bw2data'):
    # Ignore dirnames that start with '.'
    if '__init__.py' in filenames:
        pkg = dirpath.replace(os.path.sep, '.')
        if os.path.altsep:
            pkg = pkg.replace(os.path.altsep, '.')
        packages.append(pkg)

setup(
    name='bw2data',
<<<<<<< HEAD
    version="3.1",
=======
    version="3.2",
>>>>>>> 650b01b7
    packages=packages,
    author="Chris Mutel",
    author_email="cmutel@gmail.com",
    license=open('LICENSE.txt').read(),
    install_requires=[
        "appdirs",
        "bw2parameters",
        "docopt",
        "eight",
        "fasteners",
        "future",
        "lxml",
        "numpy",
        "peewee>=3",
        "psutil",
        "pyprind",
        "requests>=1.1.0",
        "scipy",
        "stats_arrays",
        "unicodecsv",
        "voluptuous",
        "whoosh",
        "wrapt",
    ],
    url="https://bitbucket.org/cmutel/brightway2-data",
    long_description=open('README.rst').read(),
    description=('Tools for the management of inventory databases '
                 'and impact assessment methods. Part of the Brightway2 LCA Framework'),
    entry_points = {
        'console_scripts': [
            'bw2-uptodate = bw2data.bin.bw2_uptodate:main',
        ]
    },
    classifiers=[
        'Development Status :: 5 - Production/Stable',
        'Intended Audience :: End Users/Desktop',
        'Intended Audience :: Developers',
        'Intended Audience :: Science/Research',
        'License :: OSI Approved :: BSD License',
        'Operating System :: MacOS :: MacOS X',
        'Operating System :: Microsoft :: Windows',
        'Operating System :: POSIX',
        'Programming Language :: Python',
        'Programming Language :: Python :: 2.7',
        'Programming Language :: Python :: 3',
        'Programming Language :: Python :: 3.4',
        'Programming Language :: Python :: 3.5',
        'Topic :: Scientific/Engineering :: Information Analysis',
        'Topic :: Scientific/Engineering :: Mathematics',
        'Topic :: Scientific/Engineering :: Visualization',
    ],)<|MERGE_RESOLUTION|>--- conflicted
+++ resolved
@@ -16,11 +16,7 @@
 
 setup(
     name='bw2data',
-<<<<<<< HEAD
-    version="3.1",
-=======
     version="3.2",
->>>>>>> 650b01b7
     packages=packages,
     author="Chris Mutel",
     author_email="cmutel@gmail.com",
